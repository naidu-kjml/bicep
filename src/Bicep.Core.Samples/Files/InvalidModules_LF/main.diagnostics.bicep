--- conflicted
+++ resolved
@@ -296,7 +296,17 @@
 //@[8:36) [BCP120 (Error)] The property "name" must be evaluable at the start of the deployment, and cannot depend on any values that have not yet been calculated. Accessible properties of runtimeValidRes1 are "apiVersion", "id", "name", "type". |runtimeValidRes1['sku'].name|
 }
 
-<<<<<<< HEAD
+module moduleWithDuplicateName1 './empty.bicep' = {
+  name: 'moduleWithDuplicateName'
+//@[8:33) [BCP122 (Error)] Modules: "moduleWithDuplicateName1", "moduleWithDuplicateName2" are defined with this same name and this same scope in a file. Rename them or split into different modules. |'moduleWithDuplicateName'|
+  scope: resourceGroup()
+}
+
+module moduleWithDuplicateName2 './empty.bicep' = {
+  name: 'moduleWithDuplicateName'
+//@[8:33) [BCP122 (Error)] Modules: "moduleWithDuplicateName1", "moduleWithDuplicateName2" are defined with this same name and this same scope in a file. Rename them or split into different modules. |'moduleWithDuplicateName'|
+}
+
 // #completionTest(19, 20, 21) -> cwdCompletions
 module completionB ''
 //@[19:21) [BCP050 (Error)] The specified module path is empty. |''|
@@ -320,16 +330,4 @@
 // #completionTest(20, 21, 22, 23) -> cwdFileCompletions
 module cwdFileCompletion '.' 
 //@[25:28) [BCP086 (Error)] The specified module path ends with an invalid character. The following are not permitted: " ", ".". |'.'|
-//@[29:29) [BCP018 (Error)] Expected the "=" character at this location. ||
-=======
-module moduleWithDuplicateName1 './empty.bicep' = {
-  name: 'moduleWithDuplicateName'
-//@[8:33) [BCP122 (Error)] Modules: "moduleWithDuplicateName1", "moduleWithDuplicateName2" are defined with this same name and this same scope in a file. Rename them or split into different modules. |'moduleWithDuplicateName'|
-  scope: resourceGroup()
-}
-
-module moduleWithDuplicateName2 './empty.bicep' = {
-  name: 'moduleWithDuplicateName'
-//@[8:33) [BCP122 (Error)] Modules: "moduleWithDuplicateName1", "moduleWithDuplicateName2" are defined with this same name and this same scope in a file. Rename them or split into different modules. |'moduleWithDuplicateName'|
-}
->>>>>>> b1e16cc3
+//@[29:29) [BCP018 (Error)] Expected the "=" character at this location. ||