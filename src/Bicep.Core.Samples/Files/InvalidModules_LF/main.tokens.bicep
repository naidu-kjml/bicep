module nonExistentFileRef './nonExistent.bicep' = {
//@[0:6) Identifier |module|
//@[7:25) Identifier |nonExistentFileRef|
//@[26:47) StringComplete |'./nonExistent.bicep'|
//@[48:49) Assignment |=|
//@[50:51) LeftBrace |{|
//@[51:53) NewLine |\n\n|

}
//@[0:1) RightBrace |}|
//@[1:3) NewLine |\n\n|

// we should only look this file up once, but should still return the same failure
//@[82:83) NewLine |\n|
module nonExistentFileRefDuplicate './nonExistent.bicep' = {
//@[0:6) Identifier |module|
//@[7:34) Identifier |nonExistentFileRefDuplicate|
//@[35:56) StringComplete |'./nonExistent.bicep'|
//@[57:58) Assignment |=|
//@[59:60) LeftBrace |{|
//@[60:62) NewLine |\n\n|

}
//@[0:1) RightBrace |}|
//@[1:3) NewLine |\n\n|

// we should only look this file up once, but should still return the same failure
//@[82:83) NewLine |\n|
module nonExistentFileRefEquivalentPath 'abc/def/../../nonExistent.bicep' = {
//@[0:6) Identifier |module|
//@[7:39) Identifier |nonExistentFileRefEquivalentPath|
//@[40:73) StringComplete |'abc/def/../../nonExistent.bicep'|
//@[74:75) Assignment |=|
//@[76:77) LeftBrace |{|
//@[77:79) NewLine |\n\n|

}
//@[0:1) RightBrace |}|
//@[1:3) NewLine |\n\n|

module moduleWithoutPath = {
//@[0:6) Identifier |module|
//@[7:24) Identifier |moduleWithoutPath|
//@[25:26) Assignment |=|
//@[27:28) LeftBrace |{|
//@[28:30) NewLine |\n\n|

}
//@[0:1) RightBrace |}|
//@[1:3) NewLine |\n\n|

// missing identifier #completionTest(7) -> empty
//@[49:50) NewLine |\n|
module 
//@[0:6) Identifier |module|
//@[7:9) NewLine |\n\n|

// #completionTest(24,25) -> object
//@[35:36) NewLine |\n|
module missingValue '' = 
//@[0:6) Identifier |module|
//@[7:19) Identifier |missingValue|
//@[20:22) StringComplete |''|
//@[23:24) Assignment |=|
//@[25:27) NewLine |\n\n|

var interp = 'hello'
//@[0:3) Identifier |var|
//@[4:10) Identifier |interp|
//@[11:12) Assignment |=|
//@[13:20) StringComplete |'hello'|
//@[20:21) NewLine |\n|
module moduleWithInterpPath './${interp}.bicep' = {
//@[0:6) Identifier |module|
//@[7:27) Identifier |moduleWithInterpPath|
//@[28:33) StringLeftPiece |'./${|
//@[33:39) Identifier |interp|
//@[39:47) StringRightPiece |}.bicep'|
//@[48:49) Assignment |=|
//@[50:51) LeftBrace |{|
//@[51:53) NewLine |\n\n|

}
//@[0:1) RightBrace |}|
//@[1:3) NewLine |\n\n|

module moduleWithConditionAndInterpPath './${interp}.bicep' = if (true) {
//@[0:6) Identifier |module|
//@[7:39) Identifier |moduleWithConditionAndInterpPath|
//@[40:45) StringLeftPiece |'./${|
//@[45:51) Identifier |interp|
//@[51:59) StringRightPiece |}.bicep'|
//@[60:61) Assignment |=|
//@[62:64) Identifier |if|
//@[65:66) LeftParen |(|
//@[66:70) TrueKeyword |true|
//@[70:71) RightParen |)|
//@[72:73) LeftBrace |{|
//@[73:75) NewLine |\n\n|

}
//@[0:1) RightBrace |}|
//@[1:3) NewLine |\n\n|

module moduleWithSelfCycle './main.bicep' = {
//@[0:6) Identifier |module|
//@[7:26) Identifier |moduleWithSelfCycle|
//@[27:41) StringComplete |'./main.bicep'|
//@[42:43) Assignment |=|
//@[44:45) LeftBrace |{|
//@[45:47) NewLine |\n\n|

}
//@[0:1) RightBrace |}|
//@[1:3) NewLine |\n\n|

module moduleWithConditionAndSelfCycle './main.bicep' = if ('foo' == 'bar') {
//@[0:6) Identifier |module|
//@[7:38) Identifier |moduleWithConditionAndSelfCycle|
//@[39:53) StringComplete |'./main.bicep'|
//@[54:55) Assignment |=|
//@[56:58) Identifier |if|
//@[59:60) LeftParen |(|
//@[60:65) StringComplete |'foo'|
//@[66:68) Equals |==|
//@[69:74) StringComplete |'bar'|
//@[74:75) RightParen |)|
//@[76:77) LeftBrace |{|
//@[77:79) NewLine |\n\n|

}
//@[0:1) RightBrace |}|
//@[1:3) NewLine |\n\n|

module './main.bicep' = {
//@[0:6) Identifier |module|
//@[7:21) StringComplete |'./main.bicep'|
//@[22:23) Assignment |=|
//@[24:25) LeftBrace |{|
//@[25:27) NewLine |\n\n|

}
//@[0:1) RightBrace |}|
//@[1:3) NewLine |\n\n|

module './main.bicep' = if (1 + 2 == 3) {
//@[0:6) Identifier |module|
//@[7:21) StringComplete |'./main.bicep'|
//@[22:23) Assignment |=|
//@[24:26) Identifier |if|
//@[27:28) LeftParen |(|
//@[28:29) Number |1|
//@[30:31) Plus |+|
//@[32:33) Number |2|
//@[34:36) Equals |==|
//@[37:38) Number |3|
//@[38:39) RightParen |)|
//@[40:41) LeftBrace |{|
//@[41:43) NewLine |\n\n|

}
//@[0:1) RightBrace |}|
//@[1:3) NewLine |\n\n|

module './main.bicep' = if
//@[0:6) Identifier |module|
//@[7:21) StringComplete |'./main.bicep'|
//@[22:23) Assignment |=|
//@[24:26) Identifier |if|
//@[26:28) NewLine |\n\n|

module './main.bicep' = if (
//@[0:6) Identifier |module|
//@[7:21) StringComplete |'./main.bicep'|
//@[22:23) Assignment |=|
//@[24:26) Identifier |if|
//@[27:28) LeftParen |(|
//@[28:30) NewLine |\n\n|

module './main.bicep' = if (true
//@[0:6) Identifier |module|
//@[7:21) StringComplete |'./main.bicep'|
//@[22:23) Assignment |=|
//@[24:26) Identifier |if|
//@[27:28) LeftParen |(|
//@[28:32) TrueKeyword |true|
//@[32:34) NewLine |\n\n|

module './main.bicep' = if (true)
//@[0:6) Identifier |module|
//@[7:21) StringComplete |'./main.bicep'|
//@[22:23) Assignment |=|
//@[24:26) Identifier |if|
//@[27:28) LeftParen |(|
//@[28:32) TrueKeyword |true|
//@[32:33) RightParen |)|
//@[33:35) NewLine |\n\n|

module './main.bicep' = if {
//@[0:6) Identifier |module|
//@[7:21) StringComplete |'./main.bicep'|
//@[22:23) Assignment |=|
//@[24:26) Identifier |if|
//@[27:28) LeftBrace |{|
//@[28:30) NewLine |\n\n|

}
//@[0:1) RightBrace |}|
//@[1:3) NewLine |\n\n|

module './main.bicep' = if () {
//@[0:6) Identifier |module|
//@[7:21) StringComplete |'./main.bicep'|
//@[22:23) Assignment |=|
//@[24:26) Identifier |if|
//@[27:28) LeftParen |(|
//@[28:29) RightParen |)|
//@[30:31) LeftBrace |{|
//@[31:33) NewLine |\n\n|

}
//@[0:1) RightBrace |}|
//@[1:3) NewLine |\n\n|

module './main.bicep' = if ('true') {
//@[0:6) Identifier |module|
//@[7:21) StringComplete |'./main.bicep'|
//@[22:23) Assignment |=|
//@[24:26) Identifier |if|
//@[27:28) LeftParen |(|
//@[28:34) StringComplete |'true'|
//@[34:35) RightParen |)|
//@[36:37) LeftBrace |{|
//@[37:39) NewLine |\n\n|

}
//@[0:1) RightBrace |}|
//@[1:3) NewLine |\n\n|

module modANoName './modulea.bicep' = {
//@[0:6) Identifier |module|
//@[7:17) Identifier |modANoName|
//@[18:35) StringComplete |'./modulea.bicep'|
//@[36:37) Assignment |=|
//@[38:39) LeftBrace |{|
//@[39:40) NewLine |\n|
// #completionTest(0) -> moduleATopLevelProperties
//@[50:52) NewLine |\n\n|

}
//@[0:1) RightBrace |}|
//@[1:3) NewLine |\n\n|

module modANoNameWithCondition './modulea.bicep' = if (true) {
//@[0:6) Identifier |module|
//@[7:30) Identifier |modANoNameWithCondition|
//@[31:48) StringComplete |'./modulea.bicep'|
//@[49:50) Assignment |=|
//@[51:53) Identifier |if|
//@[54:55) LeftParen |(|
//@[55:59) TrueKeyword |true|
//@[59:60) RightParen |)|
//@[61:62) LeftBrace |{|
//@[62:63) NewLine |\n|
// #completionTest(0) -> moduleAWithConditionTopLevelProperties
//@[63:65) NewLine |\n\n|

}
//@[0:1) RightBrace |}|
//@[1:3) NewLine |\n\n|

module modWithReferenceInCondition './main.bicep' = if (reference('Micorosft.Management/managementGroups/MG', '2020-05-01').name == 'something') {
//@[0:6) Identifier |module|
//@[7:34) Identifier |modWithReferenceInCondition|
//@[35:49) StringComplete |'./main.bicep'|
//@[50:51) Assignment |=|
//@[52:54) Identifier |if|
//@[55:56) LeftParen |(|
//@[56:65) Identifier |reference|
//@[65:66) LeftParen |(|
//@[66:108) StringComplete |'Micorosft.Management/managementGroups/MG'|
//@[108:109) Comma |,|
//@[110:122) StringComplete |'2020-05-01'|
//@[122:123) RightParen |)|
//@[123:124) Dot |.|
//@[124:128) Identifier |name|
//@[129:131) Equals |==|
//@[132:143) StringComplete |'something'|
//@[143:144) RightParen |)|
//@[145:146) LeftBrace |{|
//@[146:148) NewLine |\n\n|

}
//@[0:1) RightBrace |}|
//@[1:3) NewLine |\n\n|

module modWithListKeysInCondition './main.bicep' = if (listKeys('foo', '2020-05-01').bar == true) {
//@[0:6) Identifier |module|
//@[7:33) Identifier |modWithListKeysInCondition|
//@[34:48) StringComplete |'./main.bicep'|
//@[49:50) Assignment |=|
//@[51:53) Identifier |if|
//@[54:55) LeftParen |(|
//@[55:63) Identifier |listKeys|
//@[63:64) LeftParen |(|
//@[64:69) StringComplete |'foo'|
//@[69:70) Comma |,|
//@[71:83) StringComplete |'2020-05-01'|
//@[83:84) RightParen |)|
//@[84:85) Dot |.|
//@[85:88) Identifier |bar|
//@[89:91) Equals |==|
//@[92:96) TrueKeyword |true|
//@[96:97) RightParen |)|
//@[98:99) LeftBrace |{|
//@[99:101) NewLine |\n\n|

}
//@[0:1) RightBrace |}|
//@[1:4) NewLine |\n\n\n|


module modANoName './modulea.bicep' = if ({ 'a': b }.a == true) {
//@[0:6) Identifier |module|
//@[7:17) Identifier |modANoName|
//@[18:35) StringComplete |'./modulea.bicep'|
//@[36:37) Assignment |=|
//@[38:40) Identifier |if|
//@[41:42) LeftParen |(|
//@[42:43) LeftBrace |{|
//@[44:47) StringComplete |'a'|
//@[47:48) Colon |:|
//@[49:50) Identifier |b|
//@[51:52) RightBrace |}|
//@[52:53) Dot |.|
//@[53:54) Identifier |a|
//@[55:57) Equals |==|
//@[58:62) TrueKeyword |true|
//@[62:63) RightParen |)|
//@[64:65) LeftBrace |{|
//@[65:67) NewLine |\n\n|

}
//@[0:1) RightBrace |}|
//@[1:3) NewLine |\n\n|

module modANoInputs './modulea.bicep' = {
//@[0:6) Identifier |module|
//@[7:19) Identifier |modANoInputs|
//@[20:37) StringComplete |'./modulea.bicep'|
//@[38:39) Assignment |=|
//@[40:41) LeftBrace |{|
//@[41:42) NewLine |\n|
  name: 'modANoInputs'
//@[2:6) Identifier |name|
//@[6:7) Colon |:|
//@[8:22) StringComplete |'modANoInputs'|
//@[22:23) NewLine |\n|
  // #completionTest(0,1,2) -> moduleATopLevelPropertiesMinusName
//@[65:66) NewLine |\n|
  
//@[2:3) NewLine |\n|
}
//@[0:1) RightBrace |}|
//@[1:3) NewLine |\n\n|

module modANoInputsWithCondition './modulea.bicep' = if (length([
//@[0:6) Identifier |module|
//@[7:32) Identifier |modANoInputsWithCondition|
//@[33:50) StringComplete |'./modulea.bicep'|
//@[51:52) Assignment |=|
//@[53:55) Identifier |if|
//@[56:57) LeftParen |(|
//@[57:63) Identifier |length|
//@[63:64) LeftParen |(|
//@[64:65) LeftSquare |[|
//@[65:66) NewLine |\n|
  'foo'
//@[2:7) StringComplete |'foo'|
//@[7:8) NewLine |\n|
]) == 1) {
//@[0:1) RightSquare |]|
//@[1:2) RightParen |)|
//@[3:5) Equals |==|
//@[6:7) Number |1|
//@[7:8) RightParen |)|
//@[9:10) LeftBrace |{|
//@[10:11) NewLine |\n|
  name: 'modANoInputs'
//@[2:6) Identifier |name|
//@[6:7) Colon |:|
//@[8:22) StringComplete |'modANoInputs'|
//@[22:23) NewLine |\n|
  // #completionTest(0,1,2) -> moduleAWithConditionTopLevelPropertiesMinusName
//@[78:79) NewLine |\n|
  
//@[2:3) NewLine |\n|
}
//@[0:1) RightBrace |}|
//@[1:3) NewLine |\n\n|

module modAEmptyInputs './modulea.bicep' = {
//@[0:6) Identifier |module|
//@[7:22) Identifier |modAEmptyInputs|
//@[23:40) StringComplete |'./modulea.bicep'|
//@[41:42) Assignment |=|
//@[43:44) LeftBrace |{|
//@[44:45) NewLine |\n|
  name: 'modANoInputs'
//@[2:6) Identifier |name|
//@[6:7) Colon |:|
//@[8:22) StringComplete |'modANoInputs'|
//@[22:23) NewLine |\n|
  params: {
//@[2:8) Identifier |params|
//@[8:9) Colon |:|
//@[10:11) LeftBrace |{|
//@[11:12) NewLine |\n|
    // #completionTest(0,1,2,3,4) -> moduleAParams
//@[50:51) NewLine |\n|
    
//@[4:5) NewLine |\n|
  }
//@[2:3) RightBrace |}|
//@[3:4) NewLine |\n|
}
//@[0:1) RightBrace |}|
//@[1:3) NewLine |\n\n|

module modAEmptyInputsWithCondition './modulea.bicep' = if (1 + 2 == 2) {
//@[0:6) Identifier |module|
//@[7:35) Identifier |modAEmptyInputsWithCondition|
//@[36:53) StringComplete |'./modulea.bicep'|
//@[54:55) Assignment |=|
//@[56:58) Identifier |if|
//@[59:60) LeftParen |(|
//@[60:61) Number |1|
//@[62:63) Plus |+|
//@[64:65) Number |2|
//@[66:68) Equals |==|
//@[69:70) Number |2|
//@[70:71) RightParen |)|
//@[72:73) LeftBrace |{|
//@[73:74) NewLine |\n|
  name: 'modANoInputs'
//@[2:6) Identifier |name|
//@[6:7) Colon |:|
//@[8:22) StringComplete |'modANoInputs'|
//@[22:23) NewLine |\n|
  params: {
//@[2:8) Identifier |params|
//@[8:9) Colon |:|
//@[10:11) LeftBrace |{|
//@[11:12) NewLine |\n|
    // #completionTest(0,1,2,3,4) -> moduleAWithConditionParams
//@[63:64) NewLine |\n|
    
//@[4:5) NewLine |\n|
  }
//@[2:3) RightBrace |}|
//@[3:4) NewLine |\n|
}
//@[0:1) RightBrace |}|
//@[1:3) NewLine |\n\n|

// #completionTest(55) -> moduleATopLevelPropertyAccess
//@[55:56) NewLine |\n|
var modulePropertyAccessCompletions = modAEmptyInputs.o
//@[0:3) Identifier |var|
//@[4:35) Identifier |modulePropertyAccessCompletions|
//@[36:37) Assignment |=|
//@[38:53) Identifier |modAEmptyInputs|
//@[53:54) Dot |.|
//@[54:55) Identifier |o|
//@[55:57) NewLine |\n\n|

// #completionTest(81) -> moduleAWithConditionTopLevelPropertyAccess
//@[68:69) NewLine |\n|
var moduleWithConditionPropertyAccessCompletions = modAEmptyInputsWithCondition.o
//@[0:3) Identifier |var|
//@[4:48) Identifier |moduleWithConditionPropertyAccessCompletions|
//@[49:50) Assignment |=|
//@[51:79) Identifier |modAEmptyInputsWithCondition|
//@[79:80) Dot |.|
//@[80:81) Identifier |o|
//@[81:83) NewLine |\n\n|

// #completionTest(56) -> moduleAOutputs
//@[40:41) NewLine |\n|
var moduleOutputsCompletions = modAEmptyInputs.outputs.s
//@[0:3) Identifier |var|
//@[4:28) Identifier |moduleOutputsCompletions|
//@[29:30) Assignment |=|
//@[31:46) Identifier |modAEmptyInputs|
//@[46:47) Dot |.|
//@[47:54) Identifier |outputs|
//@[54:55) Dot |.|
//@[55:56) Identifier |s|
//@[56:58) NewLine |\n\n|

// #completionTest(82) -> moduleAWithConditionOutputs
//@[53:54) NewLine |\n|
var moduleWithConditionOutputsCompletions = modAEmptyInputsWithCondition.outputs.s
//@[0:3) Identifier |var|
//@[4:41) Identifier |moduleWithConditionOutputsCompletions|
//@[42:43) Assignment |=|
//@[44:72) Identifier |modAEmptyInputsWithCondition|
//@[72:73) Dot |.|
//@[73:80) Identifier |outputs|
//@[80:81) Dot |.|
//@[81:82) Identifier |s|
//@[82:84) NewLine |\n\n|

module modAUnspecifiedInputs './modulea.bicep' = {
//@[0:6) Identifier |module|
//@[7:28) Identifier |modAUnspecifiedInputs|
//@[29:46) StringComplete |'./modulea.bicep'|
//@[47:48) Assignment |=|
//@[49:50) LeftBrace |{|
//@[50:51) NewLine |\n|
  name: 'modAUnspecifiedInputs'
//@[2:6) Identifier |name|
//@[6:7) Colon |:|
//@[8:31) StringComplete |'modAUnspecifiedInputs'|
//@[31:32) NewLine |\n|
  params: {
//@[2:8) Identifier |params|
//@[8:9) Colon |:|
//@[10:11) LeftBrace |{|
//@[11:12) NewLine |\n|
    stringParamB: ''
//@[4:16) Identifier |stringParamB|
//@[16:17) Colon |:|
//@[18:20) StringComplete |''|
//@[20:21) NewLine |\n|
    objParam: {}
//@[4:12) Identifier |objParam|
//@[12:13) Colon |:|
//@[14:15) LeftBrace |{|
//@[15:16) RightBrace |}|
//@[16:17) NewLine |\n|
    objArray: []
//@[4:12) Identifier |objArray|
//@[12:13) Colon |:|
//@[14:15) LeftSquare |[|
//@[15:16) RightSquare |]|
//@[16:17) NewLine |\n|
    unspecifiedInput: ''
//@[4:20) Identifier |unspecifiedInput|
//@[20:21) Colon |:|
//@[22:24) StringComplete |''|
//@[24:25) NewLine |\n|
  }
//@[2:3) RightBrace |}|
//@[3:4) NewLine |\n|
}
//@[0:1) RightBrace |}|
//@[1:3) NewLine |\n\n|

var unspecifiedOutput = modAUnspecifiedInputs.outputs.test
//@[0:3) Identifier |var|
//@[4:21) Identifier |unspecifiedOutput|
//@[22:23) Assignment |=|
//@[24:45) Identifier |modAUnspecifiedInputs|
//@[45:46) Dot |.|
//@[46:53) Identifier |outputs|
//@[53:54) Dot |.|
//@[54:58) Identifier |test|
//@[58:60) NewLine |\n\n|

module modCycle './cycle.bicep' = {
//@[0:6) Identifier |module|
//@[7:15) Identifier |modCycle|
//@[16:31) StringComplete |'./cycle.bicep'|
//@[32:33) Assignment |=|
//@[34:35) LeftBrace |{|
//@[35:36) NewLine |\n|
  
//@[2:3) NewLine |\n|
}
//@[0:1) RightBrace |}|
//@[1:3) NewLine |\n\n|

module moduleWithEmptyPath '' = {
//@[0:6) Identifier |module|
//@[7:26) Identifier |moduleWithEmptyPath|
//@[27:29) StringComplete |''|
//@[30:31) Assignment |=|
//@[32:33) LeftBrace |{|
//@[33:34) NewLine |\n|
}
//@[0:1) RightBrace |}|
//@[1:3) NewLine |\n\n|

module moduleWithAbsolutePath '/abc/def.bicep' = {
//@[0:6) Identifier |module|
//@[7:29) Identifier |moduleWithAbsolutePath|
//@[30:46) StringComplete |'/abc/def.bicep'|
//@[47:48) Assignment |=|
//@[49:50) LeftBrace |{|
//@[50:51) NewLine |\n|
}
//@[0:1) RightBrace |}|
//@[1:3) NewLine |\n\n|

module moduleWithBackslash 'child\\file.bicep' = {
//@[0:6) Identifier |module|
//@[7:26) Identifier |moduleWithBackslash|
//@[27:46) StringComplete |'child\\file.bicep'|
//@[47:48) Assignment |=|
//@[49:50) LeftBrace |{|
//@[50:51) NewLine |\n|
}
//@[0:1) RightBrace |}|
//@[1:3) NewLine |\n\n|

module moduleWithInvalidChar 'child/fi|le.bicep' = {
//@[0:6) Identifier |module|
//@[7:28) Identifier |moduleWithInvalidChar|
//@[29:48) StringComplete |'child/fi|le.bicep'|
//@[49:50) Assignment |=|
//@[51:52) LeftBrace |{|
//@[52:53) NewLine |\n|
}
//@[0:1) RightBrace |}|
//@[1:3) NewLine |\n\n|

module moduleWithInvalidTerminatorChar 'child/test.' = {
//@[0:6) Identifier |module|
//@[7:38) Identifier |moduleWithInvalidTerminatorChar|
//@[39:52) StringComplete |'child/test.'|
//@[53:54) Assignment |=|
//@[55:56) LeftBrace |{|
//@[56:57) NewLine |\n|
}
//@[0:1) RightBrace |}|
//@[1:3) NewLine |\n\n|

module moduleWithValidScope './empty.bicep' = {
//@[0:6) Identifier |module|
//@[7:27) Identifier |moduleWithValidScope|
//@[28:43) StringComplete |'./empty.bicep'|
//@[44:45) Assignment |=|
//@[46:47) LeftBrace |{|
//@[47:48) NewLine |\n|
  name: 'moduleWithValidScope'
//@[2:6) Identifier |name|
//@[6:7) Colon |:|
//@[8:30) StringComplete |'moduleWithValidScope'|
//@[30:31) NewLine |\n|
}
//@[0:1) RightBrace |}|
//@[1:3) NewLine |\n\n|

module moduleWithInvalidScope './empty.bicep' = {
//@[0:6) Identifier |module|
//@[7:29) Identifier |moduleWithInvalidScope|
//@[30:45) StringComplete |'./empty.bicep'|
//@[46:47) Assignment |=|
//@[48:49) LeftBrace |{|
//@[49:50) NewLine |\n|
  name: 'moduleWithInvalidScope'
//@[2:6) Identifier |name|
//@[6:7) Colon |:|
//@[8:32) StringComplete |'moduleWithInvalidScope'|
//@[32:33) NewLine |\n|
  scope: moduleWithValidScope
//@[2:7) Identifier |scope|
//@[7:8) Colon |:|
//@[9:29) Identifier |moduleWithValidScope|
//@[29:30) NewLine |\n|
}
//@[0:1) RightBrace |}|
//@[1:3) NewLine |\n\n|

module moduleWithMissingRequiredScope './subscription_empty.bicep' = {
//@[0:6) Identifier |module|
//@[7:37) Identifier |moduleWithMissingRequiredScope|
//@[38:66) StringComplete |'./subscription_empty.bicep'|
//@[67:68) Assignment |=|
//@[69:70) LeftBrace |{|
//@[70:71) NewLine |\n|
  name: 'moduleWithMissingRequiredScope'
//@[2:6) Identifier |name|
//@[6:7) Colon |:|
//@[8:40) StringComplete |'moduleWithMissingRequiredScope'|
//@[40:41) NewLine |\n|
}
//@[0:1) RightBrace |}|
//@[1:3) NewLine |\n\n|

module moduleWithInvalidScope2 './empty.bicep' = {
//@[0:6) Identifier |module|
//@[7:30) Identifier |moduleWithInvalidScope2|
//@[31:46) StringComplete |'./empty.bicep'|
//@[47:48) Assignment |=|
//@[49:50) LeftBrace |{|
//@[50:51) NewLine |\n|
  name: 'moduleWithInvalidScope2'
//@[2:6) Identifier |name|
//@[6:7) Colon |:|
//@[8:33) StringComplete |'moduleWithInvalidScope2'|
//@[33:34) NewLine |\n|
  scope: managementGroup()
//@[2:7) Identifier |scope|
//@[7:8) Colon |:|
//@[9:24) Identifier |managementGroup|
//@[24:25) LeftParen |(|
//@[25:26) RightParen |)|
//@[26:27) NewLine |\n|
}
//@[0:1) RightBrace |}|
//@[1:3) NewLine |\n\n|

module moduleWithBadScope './empty.bicep' = {
//@[0:6) Identifier |module|
//@[7:25) Identifier |moduleWithBadScope|
//@[26:41) StringComplete |'./empty.bicep'|
//@[42:43) Assignment |=|
//@[44:45) LeftBrace |{|
//@[45:46) NewLine |\n|
  name: 'moduleWithBadScope'
//@[2:6) Identifier |name|
//@[6:7) Colon |:|
//@[8:28) StringComplete |'moduleWithBadScope'|
//@[28:29) NewLine |\n|
  scope: 'stringScope'
//@[2:7) Identifier |scope|
//@[7:8) Colon |:|
//@[9:22) StringComplete |'stringScope'|
//@[22:23) NewLine |\n|
}
//@[0:1) RightBrace |}|
//@[1:3) NewLine |\n\n|

resource runtimeValidRes1 'Microsoft.Storage/storageAccounts@2019-06-01' = {
//@[0:8) Identifier |resource|
//@[9:25) Identifier |runtimeValidRes1|
//@[26:72) StringComplete |'Microsoft.Storage/storageAccounts@2019-06-01'|
//@[73:74) Assignment |=|
//@[75:76) LeftBrace |{|
//@[76:77) NewLine |\n|
  name: 'runtimeValidRes1Name'
//@[2:6) Identifier |name|
//@[6:7) Colon |:|
//@[8:30) StringComplete |'runtimeValidRes1Name'|
//@[30:31) NewLine |\n|
  location: 'westeurope'
//@[2:10) Identifier |location|
//@[10:11) Colon |:|
//@[12:24) StringComplete |'westeurope'|
//@[24:25) NewLine |\n|
  kind: 'Storage'
//@[2:6) Identifier |kind|
//@[6:7) Colon |:|
//@[8:17) StringComplete |'Storage'|
//@[17:18) NewLine |\n|
  sku: {
//@[2:5) Identifier |sku|
//@[5:6) Colon |:|
//@[7:8) LeftBrace |{|
//@[8:9) NewLine |\n|
    name: 'Standard_GRS'
//@[4:8) Identifier |name|
//@[8:9) Colon |:|
//@[10:24) StringComplete |'Standard_GRS'|
//@[24:25) NewLine |\n|
  }
//@[2:3) RightBrace |}|
//@[3:4) NewLine |\n|
}
//@[0:1) RightBrace |}|
//@[1:3) NewLine |\n\n|

module runtimeValidModule1 'empty.bicep' = {
//@[0:6) Identifier |module|
//@[7:26) Identifier |runtimeValidModule1|
//@[27:40) StringComplete |'empty.bicep'|
//@[41:42) Assignment |=|
//@[43:44) LeftBrace |{|
//@[44:45) NewLine |\n|
  name: concat(concat(runtimeValidRes1.id, runtimeValidRes1.name), runtimeValidRes1.type)
//@[2:6) Identifier |name|
//@[6:7) Colon |:|
//@[8:14) Identifier |concat|
//@[14:15) LeftParen |(|
//@[15:21) Identifier |concat|
//@[21:22) LeftParen |(|
//@[22:38) Identifier |runtimeValidRes1|
//@[38:39) Dot |.|
//@[39:41) Identifier |id|
//@[41:42) Comma |,|
//@[43:59) Identifier |runtimeValidRes1|
//@[59:60) Dot |.|
//@[60:64) Identifier |name|
//@[64:65) RightParen |)|
//@[65:66) Comma |,|
//@[67:83) Identifier |runtimeValidRes1|
//@[83:84) Dot |.|
//@[84:88) Identifier |type|
//@[88:89) RightParen |)|
//@[89:90) NewLine |\n|
}
//@[0:1) RightBrace |}|
//@[1:3) NewLine |\n\n|

module runtimeInvalidModule1 'empty.bicep' = {
//@[0:6) Identifier |module|
//@[7:28) Identifier |runtimeInvalidModule1|
//@[29:42) StringComplete |'empty.bicep'|
//@[43:44) Assignment |=|
//@[45:46) LeftBrace |{|
//@[46:47) NewLine |\n|
  name: runtimeValidRes1.location
//@[2:6) Identifier |name|
//@[6:7) Colon |:|
//@[8:24) Identifier |runtimeValidRes1|
//@[24:25) Dot |.|
//@[25:33) Identifier |location|
//@[33:34) NewLine |\n|
}
//@[0:1) RightBrace |}|
//@[1:3) NewLine |\n\n|

module runtimeInvalidModule2 'empty.bicep' = {
//@[0:6) Identifier |module|
//@[7:28) Identifier |runtimeInvalidModule2|
//@[29:42) StringComplete |'empty.bicep'|
//@[43:44) Assignment |=|
//@[45:46) LeftBrace |{|
//@[46:47) NewLine |\n|
  name: runtimeValidRes1['location']
//@[2:6) Identifier |name|
//@[6:7) Colon |:|
//@[8:24) Identifier |runtimeValidRes1|
//@[24:25) LeftSquare |[|
//@[25:35) StringComplete |'location'|
//@[35:36) RightSquare |]|
//@[36:37) NewLine |\n|
}
//@[0:1) RightBrace |}|
//@[1:3) NewLine |\n\n|

module runtimeInvalidModule3 'empty.bicep' = {
//@[0:6) Identifier |module|
//@[7:28) Identifier |runtimeInvalidModule3|
//@[29:42) StringComplete |'empty.bicep'|
//@[43:44) Assignment |=|
//@[45:46) LeftBrace |{|
//@[46:47) NewLine |\n|
  name: runtimeValidRes1.sku.name
//@[2:6) Identifier |name|
//@[6:7) Colon |:|
//@[8:24) Identifier |runtimeValidRes1|
//@[24:25) Dot |.|
//@[25:28) Identifier |sku|
//@[28:29) Dot |.|
//@[29:33) Identifier |name|
//@[33:34) NewLine |\n|
}
//@[0:1) RightBrace |}|
//@[1:3) NewLine |\n\n|

module runtimeInvalidModule4 'empty.bicep' = {
//@[0:6) Identifier |module|
//@[7:28) Identifier |runtimeInvalidModule4|
//@[29:42) StringComplete |'empty.bicep'|
//@[43:44) Assignment |=|
//@[45:46) LeftBrace |{|
//@[46:47) NewLine |\n|
  name: runtimeValidRes1.sku['name']
//@[2:6) Identifier |name|
//@[6:7) Colon |:|
//@[8:24) Identifier |runtimeValidRes1|
//@[24:25) Dot |.|
//@[25:28) Identifier |sku|
//@[28:29) LeftSquare |[|
//@[29:35) StringComplete |'name'|
//@[35:36) RightSquare |]|
//@[36:37) NewLine |\n|
}
//@[0:1) RightBrace |}|
//@[1:3) NewLine |\n\n|

module runtimeInvalidModule5 'empty.bicep' = {
//@[0:6) Identifier |module|
//@[7:28) Identifier |runtimeInvalidModule5|
//@[29:42) StringComplete |'empty.bicep'|
//@[43:44) Assignment |=|
//@[45:46) LeftBrace |{|
//@[46:47) NewLine |\n|
  name: runtimeValidRes1['sku']['name']
//@[2:6) Identifier |name|
//@[6:7) Colon |:|
//@[8:24) Identifier |runtimeValidRes1|
//@[24:25) LeftSquare |[|
//@[25:30) StringComplete |'sku'|
//@[30:31) RightSquare |]|
//@[31:32) LeftSquare |[|
//@[32:38) StringComplete |'name'|
//@[38:39) RightSquare |]|
//@[39:40) NewLine |\n|
}
//@[0:1) RightBrace |}|
//@[1:3) NewLine |\n\n|

module runtimeInvalidModule6 'empty.bicep' = {
//@[0:6) Identifier |module|
//@[7:28) Identifier |runtimeInvalidModule6|
//@[29:42) StringComplete |'empty.bicep'|
//@[43:44) Assignment |=|
//@[45:46) LeftBrace |{|
//@[46:47) NewLine |\n|
  name: runtimeValidRes1['sku'].name
//@[2:6) Identifier |name|
//@[6:7) Colon |:|
//@[8:24) Identifier |runtimeValidRes1|
//@[24:25) LeftSquare |[|
//@[25:30) StringComplete |'sku'|
//@[30:31) RightSquare |]|
//@[31:32) Dot |.|
//@[32:36) Identifier |name|
//@[36:37) NewLine |\n|
}
//@[0:1) RightBrace |}|
//@[1:3) NewLine |\n\n|

<<<<<<< HEAD
// #completionTest(19, 20, 21) -> cwdCompletions
//@[48:49) NewLine |\n|
module completionB ''
//@[0:6) Identifier |module|
//@[7:18) Identifier |completionB|
//@[19:21) StringComplete |''|
//@[21:23) NewLine |\n\n|

// #completionTest(19, 20, 21) -> cwdCompletions
//@[48:49) NewLine |\n|
module completionC '' =
//@[0:6) Identifier |module|
//@[7:18) Identifier |completionC|
//@[19:21) StringComplete |''|
//@[22:23) Assignment |=|
//@[23:25) NewLine |\n\n|

// #completionTest(19, 20, 21) -> cwdCompletions
//@[48:49) NewLine |\n|
module completionD '' = {}
//@[0:6) Identifier |module|
//@[7:18) Identifier |completionD|
//@[19:21) StringComplete |''|
//@[22:23) Assignment |=|
//@[24:25) LeftBrace |{|
//@[25:26) RightBrace |}|
//@[26:28) NewLine |\n\n|

// #completionTest(19, 20, 21) -> cwdCompletions
//@[48:49) NewLine |\n|
module completionE '' = {
//@[0:6) Identifier |module|
//@[7:18) Identifier |completionE|
//@[19:21) StringComplete |''|
//@[22:23) Assignment |=|
//@[24:25) LeftBrace |{|
//@[25:26) NewLine |\n|
  name: 'hello'
//@[2:6) Identifier |name|
//@[6:7) Colon |:|
//@[8:15) StringComplete |'hello'|
//@[15:16) NewLine |\n|
=======
module moduleWithDuplicateName1 './empty.bicep' = {
//@[0:6) Identifier |module|
//@[7:31) Identifier |moduleWithDuplicateName1|
//@[32:47) StringComplete |'./empty.bicep'|
//@[48:49) Assignment |=|
//@[50:51) LeftBrace |{|
//@[51:52) NewLine |\n|
  name: 'moduleWithDuplicateName'
//@[2:6) Identifier |name|
//@[6:7) Colon |:|
//@[8:33) StringComplete |'moduleWithDuplicateName'|
//@[33:34) NewLine |\n|
  scope: resourceGroup()
//@[2:7) Identifier |scope|
//@[7:8) Colon |:|
//@[9:22) Identifier |resourceGroup|
//@[22:23) LeftParen |(|
//@[23:24) RightParen |)|
//@[24:25) NewLine |\n|
>>>>>>> b1e16cc3
}
//@[0:1) RightBrace |}|
//@[1:3) NewLine |\n\n|

<<<<<<< HEAD
// #completionTest(20, 21, 22, 23) -> cwdFileCompletions
//@[56:57) NewLine |\n|
module cwdFileCompletion '.' 
//@[0:6) Identifier |module|
//@[7:24) Identifier |cwdFileCompletion|
//@[25:28) StringComplete |'.'|
//@[29:29) EndOfFile ||
=======
module moduleWithDuplicateName2 './empty.bicep' = {
//@[0:6) Identifier |module|
//@[7:31) Identifier |moduleWithDuplicateName2|
//@[32:47) StringComplete |'./empty.bicep'|
//@[48:49) Assignment |=|
//@[50:51) LeftBrace |{|
//@[51:52) NewLine |\n|
  name: 'moduleWithDuplicateName'
//@[2:6) Identifier |name|
//@[6:7) Colon |:|
//@[8:33) StringComplete |'moduleWithDuplicateName'|
//@[33:34) NewLine |\n|
}
//@[0:1) RightBrace |}|
//@[1:2) NewLine |\n|

//@[0:0) EndOfFile ||
>>>>>>> b1e16cc3
<|MERGE_RESOLUTION|>--- conflicted
+++ resolved
@@ -925,50 +925,6 @@
 //@[0:1) RightBrace |}|
 //@[1:3) NewLine |\n\n|
 
-<<<<<<< HEAD
-// #completionTest(19, 20, 21) -> cwdCompletions
-//@[48:49) NewLine |\n|
-module completionB ''
-//@[0:6) Identifier |module|
-//@[7:18) Identifier |completionB|
-//@[19:21) StringComplete |''|
-//@[21:23) NewLine |\n\n|
-
-// #completionTest(19, 20, 21) -> cwdCompletions
-//@[48:49) NewLine |\n|
-module completionC '' =
-//@[0:6) Identifier |module|
-//@[7:18) Identifier |completionC|
-//@[19:21) StringComplete |''|
-//@[22:23) Assignment |=|
-//@[23:25) NewLine |\n\n|
-
-// #completionTest(19, 20, 21) -> cwdCompletions
-//@[48:49) NewLine |\n|
-module completionD '' = {}
-//@[0:6) Identifier |module|
-//@[7:18) Identifier |completionD|
-//@[19:21) StringComplete |''|
-//@[22:23) Assignment |=|
-//@[24:25) LeftBrace |{|
-//@[25:26) RightBrace |}|
-//@[26:28) NewLine |\n\n|
-
-// #completionTest(19, 20, 21) -> cwdCompletions
-//@[48:49) NewLine |\n|
-module completionE '' = {
-//@[0:6) Identifier |module|
-//@[7:18) Identifier |completionE|
-//@[19:21) StringComplete |''|
-//@[22:23) Assignment |=|
-//@[24:25) LeftBrace |{|
-//@[25:26) NewLine |\n|
-  name: 'hello'
-//@[2:6) Identifier |name|
-//@[6:7) Colon |:|
-//@[8:15) StringComplete |'hello'|
-//@[15:16) NewLine |\n|
-=======
 module moduleWithDuplicateName1 './empty.bicep' = {
 //@[0:6) Identifier |module|
 //@[7:31) Identifier |moduleWithDuplicateName1|
@@ -988,20 +944,10 @@
 //@[22:23) LeftParen |(|
 //@[23:24) RightParen |)|
 //@[24:25) NewLine |\n|
->>>>>>> b1e16cc3
-}
-//@[0:1) RightBrace |}|
-//@[1:3) NewLine |\n\n|
-
-<<<<<<< HEAD
-// #completionTest(20, 21, 22, 23) -> cwdFileCompletions
-//@[56:57) NewLine |\n|
-module cwdFileCompletion '.' 
-//@[0:6) Identifier |module|
-//@[7:24) Identifier |cwdFileCompletion|
-//@[25:28) StringComplete |'.'|
-//@[29:29) EndOfFile ||
-=======
+}
+//@[0:1) RightBrace |}|
+//@[1:3) NewLine |\n\n|
+
 module moduleWithDuplicateName2 './empty.bicep' = {
 //@[0:6) Identifier |module|
 //@[7:31) Identifier |moduleWithDuplicateName2|
@@ -1016,7 +962,58 @@
 //@[33:34) NewLine |\n|
 }
 //@[0:1) RightBrace |}|
-//@[1:2) NewLine |\n|
-
-//@[0:0) EndOfFile ||
->>>>>>> b1e16cc3
+//@[1:3) NewLine |\n\n|
+
+// #completionTest(19, 20, 21) -> cwdCompletions
+//@[48:49) NewLine |\n|
+module completionB ''
+//@[0:6) Identifier |module|
+//@[7:18) Identifier |completionB|
+//@[19:21) StringComplete |''|
+//@[21:23) NewLine |\n\n|
+
+// #completionTest(19, 20, 21) -> cwdCompletions
+//@[48:49) NewLine |\n|
+module completionC '' =
+//@[0:6) Identifier |module|
+//@[7:18) Identifier |completionC|
+//@[19:21) StringComplete |''|
+//@[22:23) Assignment |=|
+//@[23:25) NewLine |\n\n|
+
+// #completionTest(19, 20, 21) -> cwdCompletions
+//@[48:49) NewLine |\n|
+module completionD '' = {}
+//@[0:6) Identifier |module|
+//@[7:18) Identifier |completionD|
+//@[19:21) StringComplete |''|
+//@[22:23) Assignment |=|
+//@[24:25) LeftBrace |{|
+//@[25:26) RightBrace |}|
+//@[26:28) NewLine |\n\n|
+
+// #completionTest(19, 20, 21) -> cwdCompletions
+//@[48:49) NewLine |\n|
+module completionE '' = {
+//@[0:6) Identifier |module|
+//@[7:18) Identifier |completionE|
+//@[19:21) StringComplete |''|
+//@[22:23) Assignment |=|
+//@[24:25) LeftBrace |{|
+//@[25:26) NewLine |\n|
+  name: 'hello'
+//@[2:6) Identifier |name|
+//@[6:7) Colon |:|
+//@[8:15) StringComplete |'hello'|
+//@[15:16) NewLine |\n|
+}
+//@[0:1) RightBrace |}|
+//@[1:3) NewLine |\n\n|
+
+// #completionTest(20, 21, 22, 23) -> cwdFileCompletions
+//@[56:57) NewLine |\n|
+module cwdFileCompletion '.' 
+//@[0:6) Identifier |module|
+//@[7:24) Identifier |cwdFileCompletion|
+//@[25:28) StringComplete |'.'|
+//@[29:29) EndOfFile ||